--- conflicted
+++ resolved
@@ -71,13 +71,8 @@
     "eslint-config-prettier": "^10.0.1",
     "eslint-plugin-prettier": "^5.0.0",
     "husky": "^9.0.11",
-<<<<<<< HEAD
     "jest": "^30.0.3",
-    "lint-staged": "^15.2.2",
-=======
-    "jest": "^29.7.0",
     "lint-staged": "^16.1.2",
->>>>>>> 962efb80
     "ts-jest": "^29.1.1",
     "ts-node": "^10.9.1",
     "typescript": "^5.2.2",
